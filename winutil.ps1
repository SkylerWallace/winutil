--- conflicted
+++ resolved
@@ -598,10 +598,6 @@
         $WPFMiscTweaksNum.IsChecked = $false
         $WPFMiscTweaksLapPower.IsChecked = $false
         $WPFMiscTweaksLapNum.IsChecked = $false
-<<<<<<< HEAD
-=======
-        $WPFMiscTweaksDisableUAC.IsChecked = $false
->>>>>>> a785c75b
     })
 
 $WPFtweaksbutton.Add_Click({
